"""
This module includes the :class:`geoalchemy2.types.Geometry` and
:class:`geoalchemy2.types.Geography` to use when defining geometry
and geography columns, respectively.

Reference
---------
"""

from sqlalchemy.types import UserDefinedType, String
from sqlalchemy.sql import func
from sqlalchemy.dialects.postgresql.base import ischema_names

<<<<<<< HEAD
from .comparator import Comparator
from .elements import WKBElement, CompositeElement
=======
from .comparator import BaseComparator, Comparator
from .elements import WKBElement, RasterElement
>>>>>>> 634d3241


class _GISType(UserDefinedType):
    """
    The base class for :class:`geoalchemy2.types.Geometry` and
    :class:`geoalchemy2.types.Geography`.

    This class defines ``bind_expression`` and ``column_expression`` methods
    that wrap column expressions in ``ST_GeomFromText``, ``ST_GeogFromText``,
    or ``ST_AsBinary`` calls.

    This class also defines the ``result_processor`` method, so that WKB values
    received from the database are converted to
    :class:`geoalchemy2.elements.WKBElement` objects.

    Constructor arguments:

    ``geometry_type``

        The geometry type.

        Possible values are:

          * ``"GEOMETRY"``,
          * ``"POINT"``,
          * ``"LINESTRING"``,
          * ``"POLYGON"``,
          * ``"MULTIPOINT"``,
          * ``"MULTILINESTRING"``,
          * ``"MULTIPOLYGON"``,
          * ``"GEOMETRYCOLLECTION"``
          * ``"CURVE"``.

       The latter is actually not supported with
       :class:`geoalchemy2.types.Geography`.

       Default is ``"GEOMETRY"``.

    ``srid``

        The SRID for this column. E.g. 426. Default is ``-1``.

    ``dimension``

        The dimension of the geometry. Default is ``2``.

    ``spatial_index``

        Indicate if a spatial index should be created. Default is ``True``.

    ``management``

        Indicate if the ``AddGeometryColumn`` and ``DropGeometryColumn``
        managements functions should be called when adding and dropping the
        geometry column. Should be set to ``True`` for PostGIS 1.x. Default is
        ``False``. Note that this option has no effect for
        :class:`geoalchemy2.types.Geography`.

    """

    name = None
    """ Name used for defining the main geo type (geometry or geography)
        in CREATE TABLE statements. Set in subclasses. """

    from_text = None
    """ The name of ST_*FromText function for this type.
        Set in subclasses. """

    comparator_factory = Comparator
    """ This is the way by which spatial operators are defined for
        geometry/geography columns. """

    def __init__(self, geometry_type='GEOMETRY', srid=-1, dimension=2,
                 spatial_index=True, management=False):
        self.geometry_type = geometry_type.upper()
        self.srid = int(srid)
        self.dimension = dimension
        self.spatial_index = spatial_index
        self.management = management

    def get_col_spec(self):
        return '%s(%s,%d)' % (self.name, self.geometry_type, self.srid)

    def column_expression(self, col):
        return func.ST_AsBinary(col, type_=self)

    def result_processor(self, dialect, coltype):
        def process(value):
            if value is not None:
                return WKBElement(value, srid=self.srid)
        return process

    def bind_expression(self, bindvalue):
        return getattr(func, self.from_text)(bindvalue, type_=self)


class Geometry(_GISType):
    """
    The Geometry type.

    Creating a geometry column is done like this::

        Column(Geometry(geometry_type='POINT', srid=4326))

    See :class:`geoalchemy2.types._GISType` for the list of arguments that can
    be passed to the constructor.

    """

    name = 'geometry'
    """ Type name used for defining geometry columns in ``CREATE TABLE``. """

    from_text = 'ST_GeomFromText'
    """ The ``FromText`` geometry constructor. Used by the parent class'
        ``bind_expression`` method. """


class Geography(_GISType):
    """
    The Geography type.

    Creating a geography column is done like this::

        Column(Geography(geometry_type='POINT', srid=4326))

    See :class:`geoalchemy2.types._GISType` for the list of arguments that can
    be passed to the constructor.

    """

    name = 'geography'
    """ Type name used for defining geography columns in ``CREATE TABLE``. """

    from_text = 'ST_GeogFromText'
    """ The ``FromText`` geography constructor. Used by the parent class'
        ``bind_expression`` method. """


<<<<<<< HEAD
class CompositeType(UserDefinedType):
    """
    A wrapper for the CompositeElement, that can be used as the return
    type in Postgres functions that return composite values.

    See :class:`geoalchemy2.types.GeometryDump` for an example how to use it.
    """
    def __init__(self, typemap):
        self.typemap = typemap

    class comparator_factory(UserDefinedType.Comparator):
        def __getattr__(self, key):
            try:
                type_ = self.type.typemap[key]
            except KeyError:
                raise KeyError("Type '%s' doesn't have an attribute: '%s'"
                               % (self.type, key))

            return CompositeElement(self.expr, key, type_)

GeometryDump = CompositeType({'path': String, 'geom': Geometry})
=======
class Raster(UserDefinedType):
    """
    The Raster column type.

    Creating a raster column is done like this::

        Column(Raster)

    This class defines the ``result_processor`` method, so that raster values
    received from the database are converted to
    :class:`geoalchemy2.elements.RasterElement` objects.

    Constructor arguments:

    ``spatial_index``

        Indicate if a spatial index should be created. Default is ``True``.

    """

    comparator_factory = BaseComparator
    """
    This is the way by which spatial operators and functions are
    defined for raster columns.
    """

    def __init__(self, spatial_index=True):
        self.spatial_index = spatial_index

    def get_col_spec(self):
        return 'raster'

    def result_processor(self, dialect, coltype):
        def process(value):
            if value is not None:
                return RasterElement(value)
        return process

>>>>>>> 634d3241

# Register Geometry and Geography to SQLAlchemy's Postgres reflection
# subsystem.
ischema_names['geometry'] = Geometry
ischema_names['geography'] = Geography
ischema_names['raster'] = Raster<|MERGE_RESOLUTION|>--- conflicted
+++ resolved
@@ -11,13 +11,8 @@
 from sqlalchemy.sql import func
 from sqlalchemy.dialects.postgresql.base import ischema_names
 
-<<<<<<< HEAD
-from .comparator import Comparator
-from .elements import WKBElement, CompositeElement
-=======
 from .comparator import BaseComparator, Comparator
-from .elements import WKBElement, RasterElement
->>>>>>> 634d3241
+from .elements import WKBElement, RasterElement, CompositeElement
 
 
 class _GISType(UserDefinedType):
@@ -156,7 +151,45 @@
         ``bind_expression`` method. """
 
 
-<<<<<<< HEAD
+class Raster(UserDefinedType):
+    """
+    The Raster column type.
+
+    Creating a raster column is done like this::
+
+        Column(Raster)
+
+    This class defines the ``result_processor`` method, so that raster values
+    received from the database are converted to
+    :class:`geoalchemy2.elements.RasterElement` objects.
+
+    Constructor arguments:
+
+    ``spatial_index``
+
+        Indicate if a spatial index should be created. Default is ``True``.
+
+    """
+
+    comparator_factory = BaseComparator
+    """
+    This is the way by which spatial operators and functions are
+    defined for raster columns.
+    """
+
+    def __init__(self, spatial_index=True):
+        self.spatial_index = spatial_index
+
+    def get_col_spec(self):
+        return 'raster'
+
+    def result_processor(self, dialect, coltype):
+        def process(value):
+            if value is not None:
+                return RasterElement(value)
+        return process
+
+
 class CompositeType(UserDefinedType):
     """
     A wrapper for the CompositeElement, that can be used as the return
@@ -178,46 +211,6 @@
             return CompositeElement(self.expr, key, type_)
 
 GeometryDump = CompositeType({'path': String, 'geom': Geometry})
-=======
-class Raster(UserDefinedType):
-    """
-    The Raster column type.
-
-    Creating a raster column is done like this::
-
-        Column(Raster)
-
-    This class defines the ``result_processor`` method, so that raster values
-    received from the database are converted to
-    :class:`geoalchemy2.elements.RasterElement` objects.
-
-    Constructor arguments:
-
-    ``spatial_index``
-
-        Indicate if a spatial index should be created. Default is ``True``.
-
-    """
-
-    comparator_factory = BaseComparator
-    """
-    This is the way by which spatial operators and functions are
-    defined for raster columns.
-    """
-
-    def __init__(self, spatial_index=True):
-        self.spatial_index = spatial_index
-
-    def get_col_spec(self):
-        return 'raster'
-
-    def result_processor(self, dialect, coltype):
-        def process(value):
-            if value is not None:
-                return RasterElement(value)
-        return process
-
->>>>>>> 634d3241
 
 # Register Geometry and Geography to SQLAlchemy's Postgres reflection
 # subsystem.
